# SPDX-FileCopyrightText: Copyright (c) 2024-2025 NVIDIA CORPORATION & AFFILIATES.
# SPDX-FileCopyrightText: All rights reserved.
# SPDX-License-Identifier: Apache-2.0
#
# Licensed under the Apache License, Version 2.0 (the "License");
# you may not use this file except in compliance with the License.
# You may obtain a copy of the License at
#
# http://www.apache.org/licenses/LICENSE-2.0
#
# Unless required by applicable law or agreed to in writing, software
# distributed under the License is distributed on an "AS IS" BASIS,
# WITHOUT WARRANTIES OR CONDITIONS OF ANY KIND, either express or implied.
# See the License for the specific language governing permissions and
# limitations under the License.

import json
import zipfile
from collections import OrderedDict
from collections.abc import Callable, Sequence
from functools import partial
from importlib.metadata import version
from pathlib import Path
from typing import Literal

import numpy as np
import torch
import xarray as xr
import zarr

try:
    from physicsnemo.models import Module as PhysicsNemoModule
    from physicsnemo.utils.corrdiff import (
        diffusion_step,
        regression_step,
    )
    from physicsnemo.utils.generative import (
        StackedRandomGenerator,
        deterministic_sampler,
        stochastic_sampler,
    )
except ImportError:
    PhysicsNemoModule = None
    StackedRandomGenerator = None
    deterministic_sampler = None

from earth2studio.models.auto import AutoModelMixin, Package
from earth2studio.models.batch import batch_coords, batch_func
from earth2studio.models.dx.base import DiagnosticModel
from earth2studio.utils import (
    check_extra_imports,
    handshake_coords,
    handshake_dim,
    interp,
)
from earth2studio.utils.type import CoordSystem


@check_extra_imports(
    "corrdiff", [PhysicsNemoModule, StackedRandomGenerator, deterministic_sampler]
)
class CorrDiff(torch.nn.Module, AutoModelMixin):
    """CorrDiff is a Corrector Diffusion model that learns mappings between
    low- and high-resolution weather data with high fidelity. This model combines
    regression and diffusion steps to generate high-resolution predictions.

    Note
    ----
    For more information on the model architecture and training, please refer to:

    - https://arxiv.org/html/2309.15214v
    - https://catalog.ngc.nvidia.com/orgs/nvidia/teams/modulus/models/corrdiff_inference_package

    Parameters
    ----------
    input_variables : Sequence[str]
        List of input variable names
    output_variables : Sequence[str]
        List of output variable names
    residual_model : torch.nn.Module
        Core pytorch model for diffusion step
    regression_model : torch.nn.Module
        Core pytorch model for regression step
    lat_grid : torch.Tensor
        Output latitude grid tensor
    lon_grid : torch.Tensor
        Output longitude grid tensor
    in_center : torch.Tensor
        Model input center normalization tensor
    in_scale : torch.Tensor
        Model input scale normalization tensor
    invariant_center : torch.Tensor
        Invariant features center normalization tensor
    invariant_scale : torch.Tensor
        Invariant features scale normalization tensor
    out_center : torch.Tensor
        Model output center normalization tensor
    out_scale : torch.Tensor
        Model output scale normalization tensor
    invariants : OrderedDict | None, optional
        Dictionary of invariant features, by default None
    number_of_samples : int, optional
        Number of high resolution samples to draw from diffusion model, by default 1
    number_of_steps : int, optional
        Number of langevin diffusion steps during sampling algorithm, by default 18
    solver : Literal["euler", "heun"], optional
        Discretization of diffusion process, by default "euler"
    sampler_type : Literal["deterministic", "stochastic"], optional
        Type of sampler to use, by default "stochastic"
<<<<<<< HEAD
=======
    img_shape : Tuple[int, int], optional
        Shape of the output image, by default (128, 128)
>>>>>>> 3017eaa9
    inference_mode : Literal["regression", "diffusion", "both"], optional
        Which inference mode to use, by default "both"
    hr_mean_conditioning : bool, optional
        Whether to use high-res mean conditioning, by default True
    seed : Optional[int], optional
        Random seed for reproducibility, by default None
<<<<<<< HEAD
=======
    latlon_res: float
        Resolution of the input regular LatLon grid, by default 0.25˚
>>>>>>> 3017eaa9
    """

    def __init__(
        self,
        input_variables: Sequence[str],
        output_variables: Sequence[str],
        residual_model: torch.nn.Module,
        regression_model: torch.nn.Module,
<<<<<<< HEAD
        lat_input_grid: torch.Tensor,
        lon_input_grid: torch.Tensor,
        lat_output_grid: torch.Tensor,
        lon_output_grid: torch.Tensor,
        in_center: torch.Tensor,
        in_scale: torch.Tensor,
        out_center: torch.Tensor,
        out_scale: torch.Tensor,
        invariants: OrderedDict | None = None,
        invariant_center: torch.Tensor | None = None,
        invariant_scale: torch.Tensor | None = None,
=======
        lat_grid: torch.Tensor,
        lon_grid: torch.Tensor,
        in_center: torch.Tensor,
        in_scale: torch.Tensor,
        invariant_center: torch.Tensor,
        invariant_scale: torch.Tensor,
        out_center: torch.Tensor,
        out_scale: torch.Tensor,
        invariants: OrderedDict | None = None,
>>>>>>> 3017eaa9
        number_of_samples: int = 1,
        number_of_steps: int = 18,
        solver: Literal["euler", "heun"] = "euler",
        sampler_type: Literal["deterministic", "stochastic"] = "stochastic",
<<<<<<< HEAD
        inference_mode: Literal["regression", "diffusion", "both"] = "both",
        hr_mean_conditioning: bool = True,
        seed: int | None = None,
=======
        img_shape: tuple[int, int] = (128, 128),
        inference_mode: Literal["regression", "diffusion", "both"] = "both",
        hr_mean_conditioning: bool = True,
        seed: int | None = None,
        latlon_res: float = 0.25,
>>>>>>> 3017eaa9
    ):
        super().__init__()

        # Validate parameters
        if not isinstance(number_of_samples, int) or number_of_samples < 1:
            raise ValueError("`number_of_samples` must be a positive integer.")
        if not isinstance(number_of_steps, int) or number_of_steps < 1:
            raise ValueError("`number_of_steps` must be a positive integer.")
        if solver not in ["heun", "euler"]:
            raise ValueError(f"{solver} is not supported, must be in ['heun', 'euler']")

        # Store model configuration
<<<<<<< HEAD
=======
        self.img_shape = img_shape
>>>>>>> 3017eaa9
        self.number_of_samples = number_of_samples
        self.number_of_steps = number_of_steps
        self.solver = solver
        self.inference_mode = inference_mode
        self.hr_mean_conditioning = hr_mean_conditioning
        self.seed = seed
<<<<<<< HEAD
        self.img_shape = (lat_output_grid.shape[0], lon_output_grid.shape[0])
=======
>>>>>>> 3017eaa9

        # Store models
        self.residual_model = residual_model
        self.regression_model = regression_model

        # Store variable names
        self.input_variables = input_variables
        self.output_variables = output_variables
<<<<<<< HEAD

        # Register buffers for model parameters
        self._register_buffers(
            lat_input_grid,
            lon_input_grid,
            lat_output_grid,
            lon_output_grid,
=======
        self.latlon_res = latlon_res

        # Register buffers for model parameters
        self._register_buffers(
            lat_grid,
            lon_grid,
>>>>>>> 3017eaa9
            in_center,
            in_scale,
            invariant_center,
            invariant_scale,
            out_center,
            out_scale,
            invariants,
        )

        # Set up sampler
        self.sampler = self._setup_sampler(sampler_type)

<<<<<<< HEAD
    def _check_latlon_grid(
        self,
        lat_input_grid: torch.Tensor,
        lon_input_grid: torch.Tensor,
        lat_output_grid: torch.Tensor,
        lon_output_grid: torch.Tensor,
    ) -> None:
        """
        Perform the following checks on the passed lat/lon grids.

            - Check if the lat/lon grids are regular and have the same resolution.
            - Check that the output lat/lon grids are a subset of the input lat/lon grids.

        """
        input_grid_n_dim = len(lat_input_grid.shape)

        if input_grid_n_dim == 1:
            lat_input_grid = lat_input_grid.unsqueeze(1)
            lon_input_grid = lon_input_grid.unsqueeze(0)

        if not torch.allclose(
            lat_input_grid[1, 0] - lat_input_grid[0, 0],
            lon_input_grid[0, 1] - lon_input_grid[0, 0],
            rtol=1e-3,
            atol=1e-3,
        ):
            raise ValueError(
                f"Input lat/lon grids must have the same resolution. Received lat_input_grid[1,0] - lat_input_grid[0,0] = {lat_input_grid[1,0] - lat_input_grid[0,0]} and lon_input_grid[0,1] - lon_input_grid[0,0] = {lon_input_grid[0,1] - lon_input_grid[0,0]}"
            )
        if not torch.all(lat_output_grid >= lat_input_grid.min()) or not torch.all(
            lat_output_grid <= lat_input_grid.max()
        ):
            raise ValueError(
                f"Output lat/lon grids must be a subset of the input lat/lon grids. Received lat_output_grid.min() = {lat_output_grid.min()} and lat_output_grid.max() = {lat_output_grid.max()}"
            )
        if not torch.all(lon_output_grid >= lon_input_grid.min()) or not torch.all(
            lon_output_grid <= lon_input_grid.max()
        ):
            raise ValueError(
                f"Output lon/lon grids must be a subset of the input lon/lon grids. Received lon_output_grid.min() = {lon_output_grid.min()} and lon_output_grid.max() = {lon_output_grid.max()}"
            )

    def _register_buffers(
        self,
        lat_input_grid: torch.Tensor,
        lon_input_grid: torch.Tensor,
        lat_output_grid: torch.Tensor,
        lon_output_grid: torch.Tensor,
=======
    def _register_buffers(
        self,
        lat_grid: torch.Tensor,
        lon_grid: torch.Tensor,
>>>>>>> 3017eaa9
        in_center: torch.Tensor,
        in_scale: torch.Tensor,
        invariant_center: torch.Tensor,
        invariant_scale: torch.Tensor,
        out_center: torch.Tensor,
        out_scale: torch.Tensor,
        invariants: OrderedDict | None,
    ) -> None:
        """Register model buffers and handle invariants."""
        # Register grid coordinates
<<<<<<< HEAD
        self._check_latlon_grid(
            lat_input_grid, lon_input_grid, lat_output_grid, lon_output_grid
        )
        self.register_buffer("lat_input_grid", lat_input_grid)
        self.register_buffer("lon_input_grid", lon_input_grid)
        self.register_buffer("lat_output_grid", lat_output_grid)
        self.register_buffer("lon_output_grid", lon_output_grid)
        input_grid_n_dim = len(lat_input_grid.shape)
        if input_grid_n_dim == 1:
            self._interpolator = None
        else:
            self._interpolator = interp.LatLonInterpolation(
                lat_input_grid,
                lon_input_grid,
                lat_output_grid,
                lon_output_grid,
            )

        self.lat_input_numpy = lat_input_grid.cpu().numpy()
        self.lon_input_numpy = lon_input_grid.cpu().numpy()
        self.lat_output_numpy = lat_output_grid.cpu().numpy()
        self.lon_output_numpy = lon_output_grid.cpu().numpy()
=======
        self.register_buffer("lat_grid", lat_grid)
        self.register_buffer("lon_grid", lon_grid)
>>>>>>> 3017eaa9

        # Handle invariants
        if invariants:
            self.invariant_variables = list(invariants.keys())
            self.register_buffer(
                "invariants", torch.stack(list(invariants.values()), dim=0)
            )
            # Combine input normalization with invariants
            in_center = torch.concat([in_center, invariant_center], dim=0)
            in_scale = torch.concat([in_scale, invariant_scale], dim=0)
        else:
            self.invariants = None
            self.invariant_variables = []

        # Register normalization parameters
        num_inputs = len(self.input_variables) + len(self.invariant_variables)
        self.register_buffer("in_center", in_center.view(1, num_inputs, 1, 1))
        self.register_buffer("in_scale", in_scale.view(1, num_inputs, 1, 1))
        self.register_buffer(
            "out_center", out_center.view(1, len(self.output_variables), 1, 1)
        )
        self.register_buffer(
            "out_scale", out_scale.view(1, len(self.output_variables), 1, 1)
        )

    def _setup_sampler(
        self, sampler_type: Literal["deterministic", "stochastic"]
    ) -> Callable:
        """Set up the appropriate sampler based on the type."""
        if sampler_type == "deterministic":
            if self.hr_mean_conditioning:
                raise NotImplementedError(
                    "High-res mean conditioning is not yet implemented for the deterministic sampler"
                )
            return partial(
                deterministic_sampler,
                num_steps=self.number_of_steps,
                solver=self.solver,
            )
        elif sampler_type == "stochastic":
            return partial(
                stochastic_sampler,
                num_steps=self.number_of_steps,
            )
        else:
            raise ValueError(f"Unknown sampler type: {sampler_type}")

    def input_coords(self) -> CoordSystem:
        """Get the input coordinate system for the model.

        Returns
        -------
        CoordSystem
            Dictionary containing the input coordinate system
        """
<<<<<<< HEAD

=======
        # Calculate lat-lon box surrounding patch coordinates
        lat_grid_cpu = self.lat_grid.cpu()
        lon_grid_cpu = self.lon_grid.cpu()
        lat0 = np.floor(lat_grid_cpu.min() / self.latlon_res) * self.latlon_res
        lat1 = np.ceil(lat_grid_cpu.max() / self.latlon_res) * self.latlon_res
        lon0 = np.floor(lon_grid_cpu.min() / self.latlon_res) * self.latlon_res
        lon1 = np.ceil(lon_grid_cpu.max() / self.latlon_res) * self.latlon_res
>>>>>>> 3017eaa9
        return OrderedDict(
            {
                "batch": np.empty(0),
                "variable": np.array(self.input_variables),
<<<<<<< HEAD
                "lat": self.lat_input_numpy,
                "lon": self.lon_input_numpy,
=======
                "lat": np.arange(lat0, lat1 + 0.01, 0.25),
                "lon": np.arange(lon0, lon1 + 0.01, 0.25),
>>>>>>> 3017eaa9
            }
        )

    @batch_coords()
    def output_coords(self, input_coords: CoordSystem) -> CoordSystem:
        """Get the output coordinate system for the model.

        Parameters
        ----------
        input_coords : CoordSystem
            Input coordinate system to transform into output_coords

        Returns
        -------
        CoordSystem
            Dictionary containing the output coordinate system
        """
        output_coords = OrderedDict(
            {
                "batch": np.empty(0),
                "sample": np.arange(self.number_of_samples),
                "variable": np.array(self.output_variables),
<<<<<<< HEAD
                "lat": self.lat_output_numpy,
                "lon": self.lon_output_numpy,
=======
                "lat": self.lat_grid.cpu().numpy(),
                "lon": self.lon_grid.cpu().numpy(),
>>>>>>> 3017eaa9
            }
        )

        # Validate input coordinates
        target_input_coords = self.input_coords()
        handshake_dim(input_coords, "lon", 3)
        handshake_dim(input_coords, "lat", 2)
        handshake_coords(input_coords, target_input_coords, "lon")
        handshake_coords(input_coords, target_input_coords, "lat")
        handshake_dim(input_coords, "variable", 1)
        handshake_coords(input_coords, target_input_coords, "variable")

        output_coords["batch"] = input_coords["batch"]
        return output_coords

    @classmethod
    def load_default_package(cls) -> Package:
        """Default pre-trained corrdiff model package from Nvidia model registry"""
        raise NotImplementedError

    @classmethod
    @check_extra_imports(
        "corrdiff", [PhysicsNemoModule, StackedRandomGenerator, deterministic_sampler]
    )
    def load_model(cls, package: Package) -> DiagnosticModel:
        """Load CorrDiff model from package.

        Parameters
        ----------
        package : Package
            Package containing model weights and configuration

        Returns
        -------
        DiagnosticModel
            Initialized CorrDiff model

        Raises
        ------
        ImportError
            If required dependencies are not installed
        """
        if StackedRandomGenerator is None or deterministic_sampler is None:
            raise ImportError(
                "Additional CorrDiff model dependencies are not installed. See install documentation for details."
            )

        # Load model checkpoints
        residual = PhysicsNemoModule.from_checkpoint(
            package.resolve("diffusion.mdlus")
        ).eval()
        regression = PhysicsNemoModule.from_checkpoint(
            package.resolve("regression.mdlus")
        ).eval()

        # Load normalization statistics
        with open(package.resolve("metadata.json")) as f:
            metadata = json.load(f)
        input_variables = metadata["input_variables"]
        output_variables = metadata["output_variables"]
<<<<<<< HEAD

        # Load model parameters (if not provided, use default values)
        number_of_samples = metadata.get("number_of_samples", 1)
        number_of_steps = metadata.get("number_of_steps", 18)
        solver = metadata.get("solver", "euler")
        sampler_type = metadata.get("sampler_type", "stochastic")
        inference_mode = metadata.get("inference_mode", "both")
        hr_mean_conditioning = metadata.get("hr_mean_conditioning", True)
        seed = metadata.get("seed", None)
=======
        latlon_res = metadata["latlon_res"]
>>>>>>> 3017eaa9

        # Load normalization statistics
        with open(package.resolve("stats.json")) as f:
            stats = json.load(f)

        # Load input normalization parameters
        in_center = torch.Tensor([stats["input"][v]["mean"] for v in input_variables])
        in_scale = torch.Tensor([stats["input"][v]["std"] for v in input_variables])

        # Load output normalization parameters
        out_center = torch.Tensor(
            [stats["output"][v]["mean"] for v in output_variables]
        )
        out_scale = torch.Tensor([stats["output"][v]["std"] for v in output_variables])

        # Load lat/lon grid
<<<<<<< HEAD
        with xr.open_dataset(package.resolve("output_latlon_grid.nc")) as ds:
            lat_output_grid = torch.Tensor(np.array(ds["lat"][:]))
            lon_output_grid = torch.Tensor(np.array(ds["lon"][:]))

        try:
            with xr.open_dataset(package.resolve("input_latlon_grid.nc")) as ds:
                lat_input_grid = torch.Tensor(np.array(ds["lat"][:]))
                lon_input_grid = torch.Tensor(np.array(ds["lon"][:]))
        except FileNotFoundError:
            if "latlon_res" in metadata:
                latlon_res = metadata["latlon_res"]
                lat_input_grid, lon_input_grid = cls._infer_input_latlon_grid(
                    lat_output_grid, lon_output_grid, latlon_res
                )
            else:
                raise FileNotFoundError(
                    "input_latlon_grid.nc not found and latlon_res not in metadata"
                )
=======
        with xr.open_dataset(package.resolve("latlon_grid.nc")) as ds:
            lat_grid = torch.Tensor(np.array(ds["lat"][:]))
            lon_grid = torch.Tensor(np.array(ds["lon"][:]))
>>>>>>> 3017eaa9

        # Load invariants if available
        try:
            with xr.open_dataset(package.resolve("invariants.nc")) as ds:
                invariants = OrderedDict(
                    (var_name, torch.Tensor(np.array(ds[var_name])))
                    for var_name in ds.data_vars
                )

                # Load invariant normalization parameters
                invariant_center = torch.Tensor(
                    [stats["invariants"][v]["mean"] for v in invariants]
                )
                invariant_scale = torch.Tensor(
                    [stats["invariants"][v]["std"] for v in invariants]
                )
        except FileNotFoundError:
            invariants = None
            invariant_center = None
            invariant_scale = None

        return cls(
            input_variables=input_variables,
            output_variables=output_variables,
            residual_model=residual,
            regression_model=regression,
<<<<<<< HEAD
            lat_input_grid=lat_input_grid,
            lon_input_grid=lon_input_grid,
            lat_output_grid=lat_output_grid,
            lon_output_grid=lon_output_grid,
            in_center=in_center,
            in_scale=in_scale,
            invariants=invariants,
=======
            lat_grid=lat_grid,
            lon_grid=lon_grid,
            latlon_res=latlon_res,
            in_center=in_center,
            in_scale=in_scale,
>>>>>>> 3017eaa9
            invariant_center=invariant_center,
            invariant_scale=invariant_scale,
            out_center=out_center,
            out_scale=out_scale,
<<<<<<< HEAD
            number_of_samples=number_of_samples,
            number_of_steps=number_of_steps,
            solver=solver,
            sampler_type=sampler_type,
            inference_mode=inference_mode,
            hr_mean_conditioning=hr_mean_conditioning,
            seed=seed,
        )

    @staticmethod
    def _infer_input_latlon_grid(
        lat_output_grid: torch.Tensor, lon_output_grid: torch.Tensor, latlon_res: float
    ) -> tuple[torch.Tensor, torch.Tensor]:
        """Infer the input lat/lon grid from the output lat/lon grid.

        Parameters
        ----------
        lat_output_grid : torch.Tensor
            Output latitude grid
        lon_output_grid : torch.Tensor
            Output longitude grid
        latlon_res : float
            Resolution of the input lat/lon grid

        Returns
        -------
        tuple[torch.Tensor, torch.Tensor]
            Input latitude and longitude grids
        """
        lat0 = (torch.floor(lat_output_grid.min() / latlon_res) - 1) * latlon_res
        lon0 = (torch.floor(lon_output_grid.min() / latlon_res) - 1) * latlon_res
        lat1 = (torch.ceil(lat_output_grid.max() / latlon_res) + 1) * latlon_res
        lon1 = (torch.ceil(lon_output_grid.max() / latlon_res) + 1) * latlon_res
        lat_input_grid = torch.arange(lat0, lat1 + latlon_res, latlon_res)
        lon_input_grid = torch.arange(lon0, lon1 + latlon_res, latlon_res)
        return lat_input_grid, lon_input_grid

=======
            invariants=invariants,
            img_shape=lat_grid.shape[-2:],
        )

>>>>>>> 3017eaa9
    def _interpolate(self, x: torch.Tensor) -> torch.Tensor:
        """Interpolate from input lat/lon onto output lat/lon grid.

        Parameters
        ----------
        x : torch.Tensor
            Input tensor to interpolate

        Returns
        -------
        torch.Tensor
            Interpolated tensor
        """
<<<<<<< HEAD
        if self._interpolator is None:
            return interp.latlon_interpolation_regular(
                x,
                self.lat_input_grid,
                self.lon_input_grid,
                self.lat_output_grid,
                self.lon_output_grid,
            )
        return self._interpolator(x)
=======
        input_coords = self.input_coords()
        return interp.latlon_interpolation_regular(
            x,
            torch.as_tensor(input_coords["lat"], device=x.device, dtype=torch.float32),
            torch.as_tensor(input_coords["lon"], device=x.device, dtype=torch.float32),
            self.lat_grid,
            self.lon_grid,
        )
>>>>>>> 3017eaa9

    def preprocess_input(self, x: torch.Tensor) -> torch.Tensor:
        """Normalize input tensor using model's center and scale parameters.

        Parameters
        ----------
        x : torch.Tensor
            Input tensor to normalize

        Returns
        -------
        torch.Tensor
            Normalized input tensor (x - center) / scale
        """
        return (x - self.in_center) / self.in_scale

    def postprocess_output(self, x: torch.Tensor) -> torch.Tensor:
        """Denormalize output tensor using model's center and scale parameters.

        Parameters
        ----------
        x : torch.Tensor
            Normalized output tensor to denormalize

        Returns
        -------
        torch.Tensor
            Denormalized output tensor x * scale + center
        """
        return x * self.out_scale + self.out_center

    @torch.inference_mode()
    def _forward(self, x: torch.Tensor) -> torch.Tensor:
        """Forward pass of the model.

        Parameters
        ----------
        x : torch.Tensor
            Input tensor

        Returns
        -------
        torch.Tensor
            Output tensor
        """
        if self.solver not in ["euler", "heun"]:
            raise ValueError(
                f"solver must be either 'euler' or 'heun' but got {self.solver}"
            )

        # Interpolate input to output grid
        x = self._interpolate(x)
<<<<<<< HEAD
=======

>>>>>>> 3017eaa9
        # Add batch dimension
        (C, H, W) = x.shape
        x = x.view(1, C, H, W)

        # Concatenate invariants if available
        if self.invariants is not None:
            x = torch.concat([x, self.invariants.unsqueeze(0)], dim=1)

        # Normalize input
        image_lr = self.preprocess_input(x)
        image_lr = image_lr.to(torch.float32).to(memory_format=torch.channels_last)

        # Run regression model
        if self.regression_model:
            latents_shape = (1, len(self.output_variables), *self.img_shape)
            image_reg = regression_step(
                net=self.regression_model,
                img_lr=image_lr,
                latents_shape=latents_shape,
            )

        # Generate samples
        def generate(i: int) -> torch.Tensor:
            """Generate a single sample.

            Parameters
            ----------
            i : int
                Sample index

            Returns
            -------
            torch.Tensor
                Generated sample
            """
            seed = self.seed if self.seed is not None else np.random.randint(2**32)

            if self.residual_model and self.inference_mode != "regression":
                mean_hr = image_reg[:1] if self.hr_mean_conditioning else None
                image_res = diffusion_step(
                    net=self.residual_model,
                    sampler_fn=self.sampler,
                    img_shape=self.img_shape,
                    img_out_channels=len(self.output_variables),
                    rank_batches=[[seed + i]],
                    img_lr=image_lr,
                    rank=1,
                    device=x.device,
                    mean_hr=mean_hr,
                )

            if self.inference_mode == "regression":
                return image_reg
            elif self.inference_mode == "diffusion":
                return image_res
            else:
                return image_reg + image_res

        # Generate all samples
        image_out = torch.concat(
            [generate(i) for i in range(self.number_of_samples)], dim=0
        )

        # Denormalize output
        image_out = self.postprocess_output(image_out)

        return image_out

    @batch_func()
    def __call__(
        self,
        x: torch.Tensor,
        coords: CoordSystem,
    ) -> tuple[torch.Tensor, CoordSystem]:
        """Execute the model on input data.

        Parameters
        ----------
        x : torch.Tensor
            Input tensor
        coords : CoordSystem
            Input coordinate system

        Returns
        -------
        tuple[torch.Tensor, CoordSystem]
            Output tensor and coordinate system
        """
<<<<<<< HEAD

=======
>>>>>>> 3017eaa9
        output_coords = self.output_coords(coords)

        out = torch.zeros(
            [len(v) for v in output_coords.values()],
            device=x.device,
            dtype=torch.float32,
        )
        for i in range(out.shape[0]):
            out[i] = self._forward(x[i])

        return out, output_coords

<<<<<<< HEAD
    def to(self, device: torch.device) -> "CorrDiff":
        """Move the model to a device.

        Parameters
        ----------
        device : torch.device
            Device to move the model to
        """
        self = super().to(device)
        self.residual_model.to(device)
        self.regression_model.to(device)
        return self

=======
>>>>>>> 3017eaa9

VARIABLES = [
    "tcwv",
    "z500",
    "t500",
    "u500",
    "v500",
    "z850",
    "t850",
    "u850",
    "v850",
    "t2m",
    "u10m",
    "v10m",
]

OUT_VARIABLES = ["mrr", "t2m", "u10m", "v10m"]


@check_extra_imports(
    "corrdiff", [PhysicsNemoModule, StackedRandomGenerator, deterministic_sampler]
)
class CorrDiffTaiwan(torch.nn.Module, AutoModelMixin):
    """

    CorrDiff is a Corrector Diffusion model that learns mappings between
    low- and high-resolution weather data with high fidelity. This particular
    model was trained over a particular region near Taiwan.


    Note
    ----
    This model and checkpoint are from Mardani, Morteza, et al. 2023. For more
    information see the following references:

    - https://arxiv.org/html/2309.15214v
    - https://catalog.ngc.nvidia.com/orgs/nvidia/teams/modulus/models/corrdiff_inference_package

    Parameters
    ----------
    residual_model : torch.nn.Module
        Core pytorch model
    regression_model : torch.nn.Module
        Core pytorch model
    in_center : torch.Tensor
        Model input center normalization tensor of size [20,1,1]
    in_scale : torch.Tensor
        Model input scale normalization tensor of size [20,1,1]
    out_center : torch.Tensor
        Model output center normalization tensor of size [4,1,1]
    out_scale : torch.Tensor
        Model output scale normalization tensor of size [4,1,1]
    out_lat : torch.Tensor
        Output latitude grid of size [448, 448]
    out_lon : torch.Tensor
        Output longitude grid of size [448, 448]
    number_of_samples : int, optional
        Number of high resolution samples to draw from diffusion model.
        Default is 1
    number_of_steps: int, optional
        Number of langevin diffusion steps during sampling algorithm.
        Default is 8
    solver: Literal['euler', 'heun']
        Discretization of diffusion process. Only 'euler' and 'heun'
        are supported. Default is 'euler'
    """

    def __init__(
        self,
        residual_model: torch.nn.Module,
        regression_model: torch.nn.Module,
        in_center: torch.Tensor,
        in_scale: torch.Tensor,
        out_center: torch.Tensor,
        out_scale: torch.Tensor,
        out_lat: torch.Tensor,
        out_lon: torch.Tensor,
        number_of_samples: int = 1,
        number_of_steps: int = 8,
        solver: Literal["euler", "heun"] = "euler",
    ):
        super().__init__()
        self.residual_model = residual_model
        self.regression_model = regression_model
        self.register_buffer("in_center", in_center)
        self.register_buffer("in_scale", in_scale)
        self.register_buffer("out_center", out_center)
        self.register_buffer("out_scale", out_scale)
        self.register_buffer("out_lat_full", out_lat)
        self.register_buffer("out_lon_full", out_lon)
        self.register_buffer("out_lat", out_lat[1:-1, 1:-1])
        self.register_buffer("out_lon", out_lon[1:-1, 1:-1])

        if not isinstance(number_of_samples, int) and (number_of_samples > 1):
            raise ValueError("`number_of_samples` must be a positive integer.")
        if not isinstance(number_of_steps, int) and (number_of_steps > 1):
            raise ValueError("`number_of_steps` must be a positive integer.")
        if solver not in ["heun", "euler"]:
            raise ValueError(f"{solver} is not supported, must be in ['huen', 'euler']")

        self.number_of_samples = number_of_samples
        self.number_of_steps = number_of_steps
        self.solver = solver

    def input_coords(self) -> CoordSystem:
        """Input coordinate system"""
        return OrderedDict(
            {
                "batch": np.empty(0),
                "variable": np.array(VARIABLES),
                "lat": np.linspace(19.25, 28, 36, endpoint=True),
                "lon": np.linspace(116, 126, 40, endpoint=False),
            }
        )

    @batch_coords()
    def output_coords(self, input_coords: CoordSystem) -> CoordSystem:
        """Output coordinate system of diagnostic model

        Parameters
        ----------
        input_coords : CoordSystem
            Input coordinate system to transform into output_coords
            by default None, will use self.input_coords.

        Returns
        -------
        CoordSystem
            Coordinate system dictionary
        """

        output_coords = OrderedDict(
            {
                "batch": np.empty(0),
                "sample": np.arange(self.number_of_samples),
                "variable": np.array(OUT_VARIABLES),
                "lat": self.out_lat.cpu().numpy(),
                "lon": self.out_lon.cpu().numpy(),
            }
        )

        target_input_coords = self.input_coords()
        handshake_dim(input_coords, "lon", 3)
        handshake_dim(input_coords, "lat", 2)
        handshake_dim(input_coords, "variable", 1)
        handshake_coords(input_coords, target_input_coords, "lon")
        handshake_coords(input_coords, target_input_coords, "lat")
        handshake_coords(input_coords, target_input_coords, "variable")

        output_coords["batch"] = input_coords["batch"]
        return output_coords

    @classmethod
    def load_default_package(cls) -> Package:
        """Default pre-trained corrdiff model package from Nvidia model registry"""
        return Package(
            "ngc://models/nvidia/modulus/corrdiff_inference_package@1",
            cache_options={
                "cache_storage": Package.default_cache("corrdiff_taiwan"),
                "same_names": True,
            },
        )

    @classmethod
    @check_extra_imports(
        "corrdiff", [PhysicsNemoModule, StackedRandomGenerator, deterministic_sampler]
    )
    def load_model(cls, package: Package) -> DiagnosticModel:
        """Load diagnostic from package"""

        if StackedRandomGenerator is None or deterministic_sampler is None:
            raise ImportError(
                "Additional CorrDiff model dependencies are not installed. See install documentation for details."
            )

        checkpoint_zip = Path(package.resolve("corrdiff_inference_package.zip"))
        # Have to manually unzip here. Should not zip checkpoints in the future
        with zipfile.ZipFile(checkpoint_zip, "r") as zip_ref:
            zip_ref.extractall(checkpoint_zip.parent)

        residual = PhysicsNemoModule.from_checkpoint(
            str(
                checkpoint_zip.parent
                / Path("corrdiff_inference_package/checkpoints/diffusion.mdlus")
            )
        ).eval()

        regression = PhysicsNemoModule.from_checkpoint(
            str(
                checkpoint_zip.parent
                / Path("corrdiff_inference_package/checkpoints/regression.mdlus")
            )
        ).eval()

        # Get dataset for lat/lon grid info and centers/stds'
        try:
            zarr_version = version("zarr")
            zarr_major_version = int(zarr_version.split(".")[0])
        except Exception:
            # Fallback to older method if version check fails
            zarr_major_version = 2  # Assume older version if we can't determine

        if zarr_major_version >= 3:
            store = zarr.storage.LocalStore(
                str(
                    checkpoint_zip.parent
                    / Path(
                        "corrdiff_inference_package/dataset/2023-01-24-cwb-4years_5times.zarr"
                    )
                )
            )
        else:
            store = zarr.storage.DirectoryStore(
                str(
                    checkpoint_zip.parent
                    / Path(
                        "corrdiff_inference_package/dataset/2023-01-24-cwb-4years_5times.zarr"
                    )
                )
            )
        root = zarr.group(store)
        # Get output lat/lon grid
        out_lat = torch.as_tensor(root["XLAT"][:], dtype=torch.float32)
        out_lon = torch.as_tensor(root["XLONG"][:], dtype=torch.float32)

        # get normalization info
        in_inds = [0, 1, 2, 3, 4, 9, 10, 11, 12, 17, 18, 19]
        in_center = (
            torch.as_tensor(
                root["era5_center"][in_inds],
                dtype=torch.float32,
            )
            .unsqueeze(1)
            .unsqueeze(1)
        )

        in_scale = (
            torch.as_tensor(
                root["era5_scale"][in_inds],
                dtype=torch.float32,
            )
            .unsqueeze(1)
            .unsqueeze(1)
        )

        out_inds = [0, 17, 18, 19]
        out_center = (
            torch.as_tensor(
                root["cwb_center"][out_inds],
                dtype=torch.float32,
            )
            .unsqueeze(1)
            .unsqueeze(1)
        )

        out_scale = (
            torch.as_tensor(
                root["cwb_scale"][out_inds],
                dtype=torch.float32,
            )
            .unsqueeze(1)
            .unsqueeze(1)
        )

        return cls(
            residual,
            regression,
            in_center,
            in_scale,
            out_center,
            out_scale,
            out_lat,
            out_lon,
        )

    def _interpolate(self, x: torch.Tensor) -> torch.Tensor:
        """Interpolate from input lat/lon (self.lat, self.lon) onto output lat/lon
        (self.lat_grid, self.lon_grid) using bilinear interpolation."""
        input_coords = self.input_coords()
        return interp.latlon_interpolation_regular(
            x,
            torch.as_tensor(input_coords["lat"], device=x.device, dtype=torch.float32),
            torch.as_tensor(input_coords["lon"], device=x.device, dtype=torch.float32),
            self.out_lat_full,
            self.out_lon_full,
        )[..., 1:-1, 1:-1]

    @torch.inference_mode()
    def _forward(self, x: torch.Tensor) -> torch.Tensor:
        if self.solver not in ["euler", "heun"]:
            raise ValueError(
                f"solver must be either 'euler' or 'heun' but got {self.solver}"
            )

        # Interpolate
        x = self._interpolate(x)

        # Add sample dimension
        x = x.unsqueeze(0)
        x = (x - self.in_center) / self.in_scale

        # Create grid channels
        x1 = np.sin(np.linspace(0, 2 * np.pi, 448))
        x2 = np.cos(np.linspace(0, 2 * np.pi, 448))
        y1 = np.sin(np.linspace(0, 2 * np.pi, 448))
        y2 = np.cos(np.linspace(0, 2 * np.pi, 448))
        grid_x1, grid_y1 = np.meshgrid(y1, x1)
        grid_x2, grid_y2 = np.meshgrid(y2, x2)
        grid = torch.as_tensor(
            np.expand_dims(
                np.stack((grid_x1, grid_y1, grid_x2, grid_y2), axis=0), axis=0
            ),
            dtype=torch.float32,
            device=x.device,
        )

        # Concat Grids
        x = torch.cat((x, grid), dim=1)

        # Repeat for sample size
        sample_seeds = torch.arange(self.number_of_samples)
        x = x.repeat(self.number_of_samples, 1, 1, 1)

        # Create latents
        rnd = StackedRandomGenerator(x.device, sample_seeds)

        coord = self.output_coords(self.input_coords())
        img_resolution_x = coord["lat"].shape[0]
        img_resolution_y = coord["lon"].shape[1]
        latents = rnd.randn(
            [
                self.number_of_samples,
                self.regression_model.img_out_channels,
                img_resolution_x,
                img_resolution_y,
            ],
            device=x.device,
        )

        mean = self.unet_regression(
            self.regression_model,
            torch.zeros_like(latents),
            x,
            num_steps=self.number_of_steps,
        )
        res = deterministic_sampler(
            self.residual_model,
            latents,
            x,
            randn_like=rnd.randn_like,
            num_steps=self.number_of_steps,
            solver=self.solver,
        )
        x = mean + res
        x = self.out_scale * x + self.out_center
        return x

    @batch_func()
    def __call__(
        self,
        x: torch.Tensor,
        coords: CoordSystem,
    ) -> tuple[torch.Tensor, CoordSystem]:
        """Forward pass of diagnostic"""
        output_coords = self.output_coords(coords)

        out = torch.zeros(
            [len(v) for v in output_coords.values()],
            device=x.device,
            dtype=torch.float32,
        )
        for i in range(out.shape[0]):
            out[i] = self._forward(x[i])

        return out, output_coords

    @staticmethod
    def unet_regression(
        net: torch.nn.Module,
        latents: torch.Tensor,
        img_lr: torch.Tensor,
        class_labels: torch.Tensor = None,
        randn_like: Callable = torch.randn_like,
        num_steps: int = 8,
        sigma_min: float = 0.0,
        sigma_max: float = 0.0,
        rho: int = 7,
        S_churn: float = 0,
        S_min: float = 0,
        S_max: float = float("inf"),
        S_noise: float = 0.0,
    ) -> torch.Tensor:
        """
        Perform U-Net regression with temporal sampling.

        Parameters
        ----------
        net : torch.nn.Module
            U-Net model for regression.
        latents : torch.Tensor
            Latent representation.
        img_lr : torch.Tensor)
            Low-resolution input image.
        class_labels : torch.Tensor, optional
            Class labels for conditional generation.
        randn_like : function, optional
            Function for generating random noise.
        num_steps : int, optional
            Number of time steps for temporal sampling.
        sigma_min : float, optional
            Minimum noise level.
        sigma_max : float, optional
            Maximum noise level.
        rho : int, optional
            Exponent for noise level interpolation.
        S_churn : float, optional
            Churning parameter.
        S_min : float, optional
            Minimum churning value.
        S_max : float, optional
            Maximum churning value.
        S_noise : float, optional
            Noise level for churning.

        Returns
        -------
        torch.Tensor: Predicted output at the next time step.
        """
        # Adjust noise levels based on what's supported by the network.
        sigma_min = max(sigma_min, 0)
        sigma_max = min(sigma_max, np.inf)

        # Time step discretization.
        step_indices = torch.arange(
            num_steps, dtype=torch.float64, device=latents.device
        )
        t_steps = (
            sigma_max ** (1 / rho)
            + step_indices
            / (num_steps - 1)
            * (sigma_min ** (1 / rho) - sigma_max ** (1 / rho))
        ) ** rho
        t_steps = torch.cat(
            [net.round_sigma(t_steps), torch.zeros_like(t_steps[:1])]
        )  # t_N = 0

        # conditioning
        x_lr = img_lr

        # Main sampling loop.
        x_hat = latents.to(torch.float64) * t_steps[0]

        x_next = net(x_hat, x_lr).to(torch.float64)

        return x_next<|MERGE_RESOLUTION|>--- conflicted
+++ resolved
@@ -107,22 +107,12 @@
         Discretization of diffusion process, by default "euler"
     sampler_type : Literal["deterministic", "stochastic"], optional
         Type of sampler to use, by default "stochastic"
-<<<<<<< HEAD
-=======
-    img_shape : Tuple[int, int], optional
-        Shape of the output image, by default (128, 128)
->>>>>>> 3017eaa9
     inference_mode : Literal["regression", "diffusion", "both"], optional
         Which inference mode to use, by default "both"
     hr_mean_conditioning : bool, optional
         Whether to use high-res mean conditioning, by default True
     seed : Optional[int], optional
         Random seed for reproducibility, by default None
-<<<<<<< HEAD
-=======
-    latlon_res: float
-        Resolution of the input regular LatLon grid, by default 0.25˚
->>>>>>> 3017eaa9
     """
 
     def __init__(
@@ -131,7 +121,6 @@
         output_variables: Sequence[str],
         residual_model: torch.nn.Module,
         regression_model: torch.nn.Module,
-<<<<<<< HEAD
         lat_input_grid: torch.Tensor,
         lon_input_grid: torch.Tensor,
         lat_output_grid: torch.Tensor,
@@ -143,32 +132,13 @@
         invariants: OrderedDict | None = None,
         invariant_center: torch.Tensor | None = None,
         invariant_scale: torch.Tensor | None = None,
-=======
-        lat_grid: torch.Tensor,
-        lon_grid: torch.Tensor,
-        in_center: torch.Tensor,
-        in_scale: torch.Tensor,
-        invariant_center: torch.Tensor,
-        invariant_scale: torch.Tensor,
-        out_center: torch.Tensor,
-        out_scale: torch.Tensor,
-        invariants: OrderedDict | None = None,
->>>>>>> 3017eaa9
         number_of_samples: int = 1,
         number_of_steps: int = 18,
         solver: Literal["euler", "heun"] = "euler",
         sampler_type: Literal["deterministic", "stochastic"] = "stochastic",
-<<<<<<< HEAD
         inference_mode: Literal["regression", "diffusion", "both"] = "both",
         hr_mean_conditioning: bool = True,
         seed: int | None = None,
-=======
-        img_shape: tuple[int, int] = (128, 128),
-        inference_mode: Literal["regression", "diffusion", "both"] = "both",
-        hr_mean_conditioning: bool = True,
-        seed: int | None = None,
-        latlon_res: float = 0.25,
->>>>>>> 3017eaa9
     ):
         super().__init__()
 
@@ -181,20 +151,13 @@
             raise ValueError(f"{solver} is not supported, must be in ['heun', 'euler']")
 
         # Store model configuration
-<<<<<<< HEAD
-=======
-        self.img_shape = img_shape
->>>>>>> 3017eaa9
         self.number_of_samples = number_of_samples
         self.number_of_steps = number_of_steps
         self.solver = solver
         self.inference_mode = inference_mode
         self.hr_mean_conditioning = hr_mean_conditioning
         self.seed = seed
-<<<<<<< HEAD
         self.img_shape = (lat_output_grid.shape[0], lon_output_grid.shape[0])
-=======
->>>>>>> 3017eaa9
 
         # Store models
         self.residual_model = residual_model
@@ -203,7 +166,6 @@
         # Store variable names
         self.input_variables = input_variables
         self.output_variables = output_variables
-<<<<<<< HEAD
 
         # Register buffers for model parameters
         self._register_buffers(
@@ -211,14 +173,6 @@
             lon_input_grid,
             lat_output_grid,
             lon_output_grid,
-=======
-        self.latlon_res = latlon_res
-
-        # Register buffers for model parameters
-        self._register_buffers(
-            lat_grid,
-            lon_grid,
->>>>>>> 3017eaa9
             in_center,
             in_scale,
             invariant_center,
@@ -231,7 +185,6 @@
         # Set up sampler
         self.sampler = self._setup_sampler(sampler_type)
 
-<<<<<<< HEAD
     def _check_latlon_grid(
         self,
         lat_input_grid: torch.Tensor,
@@ -280,12 +233,6 @@
         lon_input_grid: torch.Tensor,
         lat_output_grid: torch.Tensor,
         lon_output_grid: torch.Tensor,
-=======
-    def _register_buffers(
-        self,
-        lat_grid: torch.Tensor,
-        lon_grid: torch.Tensor,
->>>>>>> 3017eaa9
         in_center: torch.Tensor,
         in_scale: torch.Tensor,
         invariant_center: torch.Tensor,
@@ -296,7 +243,6 @@
     ) -> None:
         """Register model buffers and handle invariants."""
         # Register grid coordinates
-<<<<<<< HEAD
         self._check_latlon_grid(
             lat_input_grid, lon_input_grid, lat_output_grid, lon_output_grid
         )
@@ -319,10 +265,6 @@
         self.lon_input_numpy = lon_input_grid.cpu().numpy()
         self.lat_output_numpy = lat_output_grid.cpu().numpy()
         self.lon_output_numpy = lon_output_grid.cpu().numpy()
-=======
-        self.register_buffer("lat_grid", lat_grid)
-        self.register_buffer("lon_grid", lon_grid)
->>>>>>> 3017eaa9
 
         # Handle invariants
         if invariants:
@@ -378,28 +320,13 @@
         CoordSystem
             Dictionary containing the input coordinate system
         """
-<<<<<<< HEAD
-
-=======
-        # Calculate lat-lon box surrounding patch coordinates
-        lat_grid_cpu = self.lat_grid.cpu()
-        lon_grid_cpu = self.lon_grid.cpu()
-        lat0 = np.floor(lat_grid_cpu.min() / self.latlon_res) * self.latlon_res
-        lat1 = np.ceil(lat_grid_cpu.max() / self.latlon_res) * self.latlon_res
-        lon0 = np.floor(lon_grid_cpu.min() / self.latlon_res) * self.latlon_res
-        lon1 = np.ceil(lon_grid_cpu.max() / self.latlon_res) * self.latlon_res
->>>>>>> 3017eaa9
+
         return OrderedDict(
             {
                 "batch": np.empty(0),
                 "variable": np.array(self.input_variables),
-<<<<<<< HEAD
                 "lat": self.lat_input_numpy,
                 "lon": self.lon_input_numpy,
-=======
-                "lat": np.arange(lat0, lat1 + 0.01, 0.25),
-                "lon": np.arange(lon0, lon1 + 0.01, 0.25),
->>>>>>> 3017eaa9
             }
         )
 
@@ -422,13 +349,8 @@
                 "batch": np.empty(0),
                 "sample": np.arange(self.number_of_samples),
                 "variable": np.array(self.output_variables),
-<<<<<<< HEAD
                 "lat": self.lat_output_numpy,
                 "lon": self.lon_output_numpy,
-=======
-                "lat": self.lat_grid.cpu().numpy(),
-                "lon": self.lon_grid.cpu().numpy(),
->>>>>>> 3017eaa9
             }
         )
 
@@ -489,7 +411,6 @@
             metadata = json.load(f)
         input_variables = metadata["input_variables"]
         output_variables = metadata["output_variables"]
-<<<<<<< HEAD
 
         # Load model parameters (if not provided, use default values)
         number_of_samples = metadata.get("number_of_samples", 1)
@@ -499,9 +420,6 @@
         inference_mode = metadata.get("inference_mode", "both")
         hr_mean_conditioning = metadata.get("hr_mean_conditioning", True)
         seed = metadata.get("seed", None)
-=======
-        latlon_res = metadata["latlon_res"]
->>>>>>> 3017eaa9
 
         # Load normalization statistics
         with open(package.resolve("stats.json")) as f:
@@ -518,7 +436,6 @@
         out_scale = torch.Tensor([stats["output"][v]["std"] for v in output_variables])
 
         # Load lat/lon grid
-<<<<<<< HEAD
         with xr.open_dataset(package.resolve("output_latlon_grid.nc")) as ds:
             lat_output_grid = torch.Tensor(np.array(ds["lat"][:]))
             lon_output_grid = torch.Tensor(np.array(ds["lon"][:]))
@@ -537,11 +454,6 @@
                 raise FileNotFoundError(
                     "input_latlon_grid.nc not found and latlon_res not in metadata"
                 )
-=======
-        with xr.open_dataset(package.resolve("latlon_grid.nc")) as ds:
-            lat_grid = torch.Tensor(np.array(ds["lat"][:]))
-            lon_grid = torch.Tensor(np.array(ds["lon"][:]))
->>>>>>> 3017eaa9
 
         # Load invariants if available
         try:
@@ -568,7 +480,6 @@
             output_variables=output_variables,
             residual_model=residual,
             regression_model=regression,
-<<<<<<< HEAD
             lat_input_grid=lat_input_grid,
             lon_input_grid=lon_input_grid,
             lat_output_grid=lat_output_grid,
@@ -576,18 +487,10 @@
             in_center=in_center,
             in_scale=in_scale,
             invariants=invariants,
-=======
-            lat_grid=lat_grid,
-            lon_grid=lon_grid,
-            latlon_res=latlon_res,
-            in_center=in_center,
-            in_scale=in_scale,
->>>>>>> 3017eaa9
             invariant_center=invariant_center,
             invariant_scale=invariant_scale,
             out_center=out_center,
             out_scale=out_scale,
-<<<<<<< HEAD
             number_of_samples=number_of_samples,
             number_of_steps=number_of_steps,
             solver=solver,
@@ -625,12 +528,6 @@
         lon_input_grid = torch.arange(lon0, lon1 + latlon_res, latlon_res)
         return lat_input_grid, lon_input_grid
 
-=======
-            invariants=invariants,
-            img_shape=lat_grid.shape[-2:],
-        )
-
->>>>>>> 3017eaa9
     def _interpolate(self, x: torch.Tensor) -> torch.Tensor:
         """Interpolate from input lat/lon onto output lat/lon grid.
 
@@ -644,7 +541,6 @@
         torch.Tensor
             Interpolated tensor
         """
-<<<<<<< HEAD
         if self._interpolator is None:
             return interp.latlon_interpolation_regular(
                 x,
@@ -654,16 +550,6 @@
                 self.lon_output_grid,
             )
         return self._interpolator(x)
-=======
-        input_coords = self.input_coords()
-        return interp.latlon_interpolation_regular(
-            x,
-            torch.as_tensor(input_coords["lat"], device=x.device, dtype=torch.float32),
-            torch.as_tensor(input_coords["lon"], device=x.device, dtype=torch.float32),
-            self.lat_grid,
-            self.lon_grid,
-        )
->>>>>>> 3017eaa9
 
     def preprocess_input(self, x: torch.Tensor) -> torch.Tensor:
         """Normalize input tensor using model's center and scale parameters.
@@ -716,10 +602,7 @@
 
         # Interpolate input to output grid
         x = self._interpolate(x)
-<<<<<<< HEAD
-=======
-
->>>>>>> 3017eaa9
+
         # Add batch dimension
         (C, H, W) = x.shape
         x = x.view(1, C, H, W)
@@ -808,10 +691,7 @@
         tuple[torch.Tensor, CoordSystem]
             Output tensor and coordinate system
         """
-<<<<<<< HEAD
-
-=======
->>>>>>> 3017eaa9
+
         output_coords = self.output_coords(coords)
 
         out = torch.zeros(
@@ -824,7 +704,6 @@
 
         return out, output_coords
 
-<<<<<<< HEAD
     def to(self, device: torch.device) -> "CorrDiff":
         """Move the model to a device.
 
@@ -838,8 +717,6 @@
         self.regression_model.to(device)
         return self
 
-=======
->>>>>>> 3017eaa9
 
 VARIABLES = [
     "tcwv",
